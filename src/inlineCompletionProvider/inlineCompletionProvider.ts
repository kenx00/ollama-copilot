--- conflicted
+++ resolved
@@ -54,20 +54,40 @@
 }
 
 class OllamaInlineCompletionProvider implements vscode.InlineCompletionItemProvider {
-<<<<<<< HEAD
     private currentResponse: { abort: () => void } | null = null;
-    private lastCompletion: string | null = null;
     private debounceTimeout: NodeJS.Timeout | null = null;
     private readonly DEBOUNCE_DELAY = 200; // ms
+    private readonly completionCache: LRUCache<string, { completion: string, timestamp: number }>;
+    private readonly CACHE_SIZE = 100;
+    private readonly CACHE_TTL = 5 * 60 * 1000; // 5 minutes in milliseconds
+
+    constructor() {
+        this.completionCache = new LRUCache<string, { completion: string, timestamp: number }>(this.CACHE_SIZE);
+    }
+
+    private generateCacheKey(document: vscode.TextDocument, position: vscode.Position): string {
+        const linePrefix = document.lineAt(position.line).text.substring(0, position.character);
+        const contextHash = this.getContextHash(document, position);
+        return `${contextHash}:${linePrefix}`;
+    }
+
+    private getContextHash(document: vscode.TextDocument, position: vscode.Position): string {
+        const context = this.getFileContext(document, position);
+        // Simple hash function for context
+        return context.split('').reduce((acc, char) => {
+            return ((acc << 5) - acc) + char.charCodeAt(0) >>> 0;
+        }, 0).toString(36);
+    }
 
     async provideInlineCompletionItems(document: vscode.TextDocument, position: vscode.Position, context: vscode.InlineCompletionContext, token: vscode.CancellationToken): Promise<vscode.InlineCompletionItem[] | undefined> {
-        // Get the current line text up to the cursor
         const linePrefix = document.lineAt(position.line).text.substring(0, position.character);
-
-        // If the current text matches what we're already suggesting, keep the current completion
-        if (this.lastCompletion && this.lastCompletion.startsWith(linePrefix)) {
-            const uniqueCompletion = this.lastCompletion.substring(linePrefix.length);
-            if (uniqueCompletion.trim()) {
+        const cacheKey = this.generateCacheKey(document, position);
+
+        // Check cache first
+        const cachedResult = this.completionCache.get(cacheKey);
+        if (cachedResult && Date.now() - cachedResult.timestamp < this.CACHE_TTL) {
+            const uniqueCompletion = this.getUniqueCompletion(cachedResult.completion, linePrefix);
+            if (uniqueCompletion) {
                 return [new vscode.InlineCompletionItem(uniqueCompletion)];
             }
         }
@@ -76,36 +96,10 @@
         if (this.currentResponse) {
             this.currentResponse.abort();
             this.currentResponse = null;
-=======
-    private abortController: AbortController | null = null;
-    private debounceTimeout: NodeJS.Timeout | null = null;
-    private readonly DEBOUNCE_DELAY = 100;
-    private suggestionCache: LRUCache<string, string>; // Replace Map with LRUCache
-
-    constructor() {
-        this.suggestionCache = new LRUCache<string, string>(1000); // Cap at 1000 entries
-    }
-
-    async provideInlineCompletionItems(
-        document: vscode.TextDocument,
-        position: vscode.Position,
-        context: vscode.InlineCompletionContext,
-        token: vscode.CancellationToken
-    ): Promise<vscode.InlineCompletionList | undefined> {
-        if (context.triggerKind === vscode.InlineCompletionTriggerKind.Invoke && !vscode.window.activeTextEditor) {
-            return undefined;
-        }
-
-        if (this.abortController) {
-            this.abortController.abort();
->>>>>>> 35d6d2c7
         }
         if (this.debounceTimeout) {
             clearTimeout(this.debounceTimeout);
         }
-
-        this.abortController = new AbortController();
-        const signal = this.abortController.signal;
 
         return new Promise((resolve) => {
             this.debounceTimeout = setTimeout(async () => {
@@ -119,128 +113,57 @@
                         return;
                     }
 
-<<<<<<< HEAD
-                    // Get context from the current file
                     const fileContext = this.getFileContext(document, position);
                     const prompt = this.generatePrompt(fileContext, document, position);
                     
                     const completion = await this.generateCompletion(prompt, model);
                     if (token.isCancellationRequested) {
-=======
-                    const prompt = this.generatePrompt(document, position);
-                    const cacheKey = `${document.uri.toString()}:${position.line}:${prompt}`;
-
-                    if (this.suggestionCache.has(cacheKey)) {
-                        resolve(this.buildCompletion(this.suggestionCache.get(cacheKey)!, position, document));
+                        resolve(undefined);
                         return;
                     }
 
-                    if (token.isCancellationRequested || signal.aborted) {
->>>>>>> 35d6d2c7
-                        resolve(undefined);
-                        return;
-                    }
-
-<<<<<<< HEAD
-                    // Clean up AI response
                     const cleanedCompletion = this.cleanAIResponse(completion);
                     if (!cleanedCompletion) {
                         resolve(undefined);
                         return;
                     }
 
-                    this.lastCompletion = cleanedCompletion;
-                    
-                    // Only return completion if it doesn't overlap with existing text
-                    if (cleanedCompletion.startsWith(linePrefix)) {
-                        const uniqueCompletion = cleanedCompletion.substring(linePrefix.length);
-                        if (uniqueCompletion.trim()) {
-                            resolve([new vscode.InlineCompletionItem(uniqueCompletion)]);
-                        } else {
-                            resolve(undefined);
-                        }
+                    // Cache the completion
+                    this.completionCache.set(cacheKey, {
+                        completion: cleanedCompletion,
+                        timestamp: Date.now()
+                    });
+
+                    const uniqueCompletion = this.getUniqueCompletion(cleanedCompletion, linePrefix);
+                    if (uniqueCompletion) {
+                        resolve([new vscode.InlineCompletionItem(uniqueCompletion)]);
                     } else {
-                        if (cleanedCompletion.trim()) {
-                            resolve([new vscode.InlineCompletionItem(cleanedCompletion)]);
-                        } else {
-                            resolve(undefined);
-                        }
-=======
-                    const completion = await this.generateCompletion(prompt, model, signal);
-                    if (token.isCancellationRequested || signal.aborted) {
-                        resolve(undefined);
-                        return;
->>>>>>> 35d6d2c7
-                    }
-
-                    const cleanedCompletion = this.cleanAIResponse(completion);
-                    this.suggestionCache.set(cacheKey, cleanedCompletion);
-                    resolve(this.buildCompletion(cleanedCompletion, position, document));
-                } catch (error) {
-                    if (error instanceof Error && error.name === "AbortError") {
+                        resolve(undefined);
+                    }
+                } catch (error: unknown) {
+                    if (error instanceof Error && error.name === 'AbortError') {
                         resolve(undefined);
                     } else {
                         console.error("Completion error:", error);
                         resolve(undefined);
                     }
-                } finally {
-                    this.abortController = null;
                 }
             }, this.DEBOUNCE_DELAY);
         });
     }
 
-<<<<<<< HEAD
-    private getFileContext(document: vscode.TextDocument, position: vscode.Position): string {
-        // Get imports and relevant code context
-        const fullText = document.getText();
-        const lines = fullText.split('\n');
-        const imports = lines.filter(line => line.trim().startsWith('import')).join('\n');
-        
-        // Get the current function/class context
-        let contextStart = position.line;
-        while (contextStart > 0) {
-            const line = lines[contextStart].trim();
-            if (line.startsWith('class') || line.startsWith('function') || line.startsWith('const') || line.startsWith('let')) {
-                break;
-            }
-            contextStart--;
-        }
-        
-        const relevantLines = lines.slice(Math.max(0, contextStart - 5), position.line + 1);
-        return `${imports}\n\n${relevantLines.join('\n')}`;
-    }
-
-    private generatePrompt(fileContext: string, document: vscode.TextDocument, position: vscode.Position): string {
-       const currentLine = document.lineAt(position.line).text.substring(0, position.character);
-       const indentation = currentLine.match(/^\s*/)?.[0] || '';
-
-       const language = document.languageId;
-       
-       return `Complete the following ${language} code. Maintain the current indentation level (${indentation.length} spaces). Provide only the completion, no explanations:
-
-${fileContext}`;
-=======
-    private generatePrompt(document: vscode.TextDocument, position: vscode.Position): string {
-        const editor = vscode.window.activeTextEditor;
-        if (!editor) return "";
-
-        const range = new vscode.Range(
-            new vscode.Position(Math.max(0, position.line - 20), 0),
-            position
-        );
-        const contextText = document.getText(range).slice(-1000);
-        const currentLine = document.lineAt(position.line).text.slice(0, position.character);
-        const languageId = document.languageId;
-        return `Complete the following ${languageId} code. Provide only the completion, no explanations:\n${contextText}${currentLine}`;
->>>>>>> 35d6d2c7
+    private getUniqueCompletion(completion: string, linePrefix: string): string | undefined {
+        if (completion.startsWith(linePrefix)) {
+            const uniqueCompletion = completion.substring(linePrefix.length);
+            return uniqueCompletion.trim() ? uniqueCompletion : undefined;
+        }
+        return completion.trim() ? completion : undefined;
     }
 
     private async generateCompletion(prompt: string, model: string): Promise<string> {
         const request = {
-<<<<<<< HEAD
             model: model,
-            stream: true as const,  // Type assertion to make it a literal true
+            stream: true as const,
             messages: [{
                 role: "system",
                 content: "You are a code completion assistant like GitHub Copilot. Provide direct, contextually relevant code completions. Focus on completing the current line or block while maintaining proper indentation. Never include explanations or comments. Respond only with the code completion itself."
@@ -251,15 +174,21 @@
         };
 
         let fullResponse = '';
-        
+        let lastResponseTime = Date.now();
+        const STREAM_TIMEOUT = 5000; // 5 seconds timeout for stream
+
         try {
             const response = await ollama.chat(request);
             this.currentResponse = response;
 
-            // Iterate through the stream
+            // Iterate through the stream with timeout protection
             for await (const part of response) {
+                if (Date.now() - lastResponseTime > STREAM_TIMEOUT) {
+                    throw new Error('Stream timeout');
+                }
                 if (part.message?.content) {
                     fullResponse += part.message.content;
+                    lastResponseTime = Date.now();
                 }
             }
             
@@ -267,6 +196,37 @@
         } finally {
             this.currentResponse = null;
         }
+    }
+
+    private getFileContext(document: vscode.TextDocument, position: vscode.Position): string {
+        // Get imports and relevant code context
+        const fullText = document.getText();
+        const lines = fullText.split('\n');
+        const imports = lines.filter(line => line.trim().startsWith('import')).join('\n');
+        
+        // Get the current function/class context
+        let contextStart = position.line;
+        while (contextStart > 0) {
+            const line = lines[contextStart].trim();
+            if (line.startsWith('class') || line.startsWith('function') || line.startsWith('const') || line.startsWith('let')) {
+                break;
+            }
+            contextStart--;
+        }
+        
+        const relevantLines = lines.slice(Math.max(0, contextStart - 5), position.line + 1);
+        return `${imports}\n\n${relevantLines.join('\n')}`;
+    }
+
+    private generatePrompt(fileContext: string, document: vscode.TextDocument, position: vscode.Position): string {
+       const currentLine = document.lineAt(position.line).text.substring(0, position.character);
+       const indentation = currentLine.match(/^\s*/)?.[0] || '';
+
+       const language = document.languageId;
+       
+       return `Complete the following ${language} code. Maintain the current indentation level (${indentation.length} spaces). Provide only the completion, no explanations:
+
+${fileContext}`;
     }
 
     private cleanAIResponse(response: string): string {
@@ -291,50 +251,5 @@
         });
         
         return lines.join('\n').trim();
-=======
-            model,
-            messages: [
-                {
-                    role: "system",
-                    content: "You are a code completion assistant. Provide concise, accurate code completions without explanations or meta-commentary."
-                },
-                { role: "user", content: prompt }
-            ],
-            temperature: 0.3,
-            max_tokens: 100
-        };
-        const response = await ollama.chat(request, { signal });
-        return response.message.content;
-    }
-
-    private cleanAIResponse(response: string): string {
-        response = response.replace(/```[\s\S]*?```/g, "");
-        response = response.replace(/<[^>]+>/g, "");
-        return response.split("\n")
-            .filter(line => !/^\s*(here|i think|maybe|let|okay|so)/i.test(line.trim()))
-            .join("\n")
-            .trim();
-    }
-
-    private buildCompletion(completion: string, position: vscode.Position, document: vscode.TextDocument): vscode.InlineCompletionList {
-        const linePrefix = document.lineAt(position.line).text.substring(0, position.character);
-        if (completion.startsWith(linePrefix)) {
-            const uniquePart = completion.substring(linePrefix.length);
-            return {
-                items: [{
-                    insertText: uniquePart,
-                    range: new vscode.Range(position, position),
-                    filterText: uniquePart
-                }]
-            };
-        }
-        return {
-            items: [{
-                insertText: completion,
-                range: new vscode.Range(position, position),
-                filterText: completion
-            }]
-        };
->>>>>>> 35d6d2c7
     }
 }